// Copyright © 2019-2020 The Radicle Foundation <hello@radicle.foundation>
//
// This file is part of radicle-link, distributed under the GPLv3 with Radicle
// Linking Exception. For full terms see the included LICENSE file.

use std::{
    future::Future,
    io,
    net::{Ipv4Addr, SocketAddr, SocketAddrV4},
    ops::Deref,
};

use futures::{
    future::{self, FutureExt as _},
    stream::{StreamExt as _, TryStreamExt as _},
};
use tempfile::{tempdir, TempDir};

use librad::{
    git,
    keys::SecretKey,
    net::{
        discovery::{self, Discovery as _},
        peer::{self, Peer},
        protocol,
    },
    paths::Paths,
    peer::PeerId,
    std_ext::iter::IteratorExt as _,
};

lazy_static! {
    static ref LOCALHOST_ANY: SocketAddr =
        SocketAddr::V4(SocketAddrV4::new(Ipv4Addr::new(127, 0, 0, 1), 0));
}

pub struct BoundTestPeer {
    tmp: TempDir,
    peer: Peer<SecretKey>,
    bound: protocol::Bound<peer::PeerStorage>,
    disco: discovery::Static,
}

impl BoundTestPeer {
    pub fn listen_addrs(&self) -> io::Result<impl Iterator<Item = SocketAddr> + '_> {
        self.bound.listen_addrs()
    }
}

pub struct RunningTestPeer {
    _tmp: TempDir,
    peer: Peer<SecretKey>,
    listen_addrs: Vec<SocketAddr>,
}

impl Deref for RunningTestPeer {
    type Target = Peer<SecretKey>;

    fn deref(&self) -> &Self::Target {
        &self.peer
    }
}

impl RunningTestPeer {
    pub fn listen_addrs(&self) -> &[SocketAddr] {
        &self.listen_addrs
    }
}

pub async fn boot<I, J>(seeds: I) -> anyhow::Result<BoundTestPeer>
where
    I: IntoIterator<Item = (PeerId, J)>,
    J: IntoIterator<Item = SocketAddr>,
{
    let tmp = tempdir()?;
    let paths = Paths::from_root(tmp.path())?;
    let key = SecretKey::new();
<<<<<<< HEAD
=======
    let listen_addr = *LOCALHOST_ANY;
    let gossip_params = Default::default();
    let disco = seeds.into_iter().collect::<discovery::Static>();
    let storage_config = Default::default();
    let fetch_limit = Default::default();
    let network = Default::default();
>>>>>>> 4d0b9669

    git::storage::Storage::init(&paths, key.clone())?;

    let listen_addr = *LOCALHOST_ANY;
    let protocol = protocol::Config {
        paths,
        listen_addr,
<<<<<<< HEAD
        membership: Default::default(),
        network: Default::default(),
    };
    let disco = seeds.into_iter().collect::<discovery::Static>();
    let storage_pools = peer::PoolSizes::default();

    let peer = Peer::new(peer::Config {
        signer: key,
        protocol,
        storage_pools,
    });
    let bound = peer.bind().await?;

    Ok(BoundTestPeer {
        tmp,
        peer,
        bound,
        disco,
    })
=======
        gossip_params,
        storage_config,
        fetch_limit,
        network,
    };

    Peer::bootstrap(config, disco)
        .await
        .map(|peer| {
            tracing::debug!(path = %tmp.path().display(), peer_id = %peer.peer_id(), "setting up peer");
            TestPeer {
                _tmp: tmp,
                peer,
                key,
            }
        })
        .map_err(|e| e.into())
>>>>>>> 4d0b9669
}

/// Setup a testnet with the given number of peers.
/// Peer X+1 has peer X as a seed peer.
pub async fn setup(num_peers: usize) -> anyhow::Result<Vec<BoundTestPeer>> {
    if num_peers < 1 {
        return Ok(vec![]);
    }

    let mut peers = Vec::with_capacity(num_peers);
    let mut seed_addrs: Option<(PeerId, Vec<SocketAddr>)> = None;
    for _ in 0..num_peers {
        let peer = boot(seed_addrs.take()).await?;
        seed_addrs = Some((
            peer.bound.peer_id(),
            peer.bound.listen_addrs().unwrap().collect(),
        ));
        peers.push(peer)
    }

    Ok(peers)
}

pub async fn setup_disconnected(num_peers: usize) -> anyhow::Result<Vec<BoundTestPeer>> {
    if num_peers < 1 {
        return Ok(vec![]);
    }

    let mut peers = Vec::with_capacity(num_peers);
    for _ in 0..num_peers {
        let peer = boot::<Option<_>, Option<_>>(None).await?;
        peers.push(peer)
    }

    Ok(peers)
}

pub async fn run_on_testnet<F, Fut, A>(
    peers: Vec<BoundTestPeer>,
    min_connected: usize,
    mut f: F,
) -> A
where
    F: FnMut(Vec<RunningTestPeer>) -> Fut,
    Fut: Future<Output = A>,
{
    let (running, abort_handles, events) = peers
        .into_iter()
        .map(
            |BoundTestPeer {
                 tmp,
                 peer,
                 bound,
                 disco,
             }| {
                let events = peer.subscribe();
                let running = RunningTestPeer {
                    _tmp: tmp,
                    peer,
                    listen_addrs: bound.listen_addrs().unwrap().collect(),
                };
                let abort_handle = {
                    let (fut, hdl) = future::abortable(bound.accept(disco.discover()));
                    tokio::task::spawn(fut);
                    hdl
                };

                (running, abort_handle, events)
            },
        )
        .unzip3::<_, _, _, Vec<_>, Vec<_>, Vec<_>>();

    wait_converged(events, min_connected).await;
    let res = f(running).await;
    abort_handles.into_iter().for_each(|hdl| hdl.abort());

    res
}

pub async fn wait_converged<E>(events: E, min_connected: usize)
where
    E: IntoIterator,
    E::Item: futures::Stream<Item = Result<protocol::event::Upstream, protocol::RecvError>> + Unpin,
{
    if min_connected < 2 {
        return;
    }

    let mut pending = events
        .into_iter()
        .map(|stream| {
            stream
                .try_skip_while(|evt| {
                    future::ok(!matches!(evt, protocol::event::Upstream::Membership(_)))
                })
                .map_ok(drop)
                .into_future()
                .map(|(x, _)| x)
        })
        .collect();
    let mut connected = 0;
    loop {
        let (out, _, rest): (Option<Result<_, _>>, _, _) = future::select_all(pending).await;
        if let Some(()) = out.transpose().unwrap() {
            connected += 1;
            if connected >= min_connected {
                break;
            }
        }
        pending = rest
    }
}<|MERGE_RESOLUTION|>--- conflicted
+++ resolved
@@ -75,15 +75,6 @@
     let tmp = tempdir()?;
     let paths = Paths::from_root(tmp.path())?;
     let key = SecretKey::new();
-<<<<<<< HEAD
-=======
-    let listen_addr = *LOCALHOST_ANY;
-    let gossip_params = Default::default();
-    let disco = seeds.into_iter().collect::<discovery::Static>();
-    let storage_config = Default::default();
-    let fetch_limit = Default::default();
-    let network = Default::default();
->>>>>>> 4d0b9669
 
     git::storage::Storage::init(&paths, key.clone())?;
 
@@ -91,9 +82,9 @@
     let protocol = protocol::Config {
         paths,
         listen_addr,
-<<<<<<< HEAD
         membership: Default::default(),
         network: Default::default(),
+        replication: Default::default(),
     };
     let disco = seeds.into_iter().collect::<discovery::Static>();
     let storage_pools = peer::PoolSizes::default();
@@ -111,25 +102,6 @@
         bound,
         disco,
     })
-=======
-        gossip_params,
-        storage_config,
-        fetch_limit,
-        network,
-    };
-
-    Peer::bootstrap(config, disco)
-        .await
-        .map(|peer| {
-            tracing::debug!(path = %tmp.path().display(), peer_id = %peer.peer_id(), "setting up peer");
-            TestPeer {
-                _tmp: tmp,
-                peer,
-                key,
-            }
-        })
-        .map_err(|e| e.into())
->>>>>>> 4d0b9669
 }
 
 /// Setup a testnet with the given number of peers.
