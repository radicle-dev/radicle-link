// Copyright © 2019-2020 The Radicle Foundation <hello@radicle.foundation>
//
// This file is part of radicle-link, distributed under the GPLv3 with Radicle
// Linking Exception. For full terms see the included LICENSE file.

use std::{
    future::Future,
    net::{Ipv4Addr, SocketAddr, SocketAddrV4},
    ops::Deref,
};

use futures::{
    future,
    stream::{self, StreamExt},
};
use tempfile::{tempdir, TempDir};

use librad::{
    git,
    keys::SecretKey,
    net::{
        discovery,
        gossip,
        peer::{Gossip, Peer, PeerApi, PeerConfig},
        protocol::ProtocolEvent,
    },
    paths::Paths,
    peer::PeerId,
};

lazy_static! {
    static ref LOCALHOST_ANY: SocketAddr =
        SocketAddr::V4(SocketAddrV4::new(Ipv4Addr::new(127, 0, 0, 1), 0));
}

pub struct TestPeer {
    _tmp: TempDir,
    pub peer: Peer,
    pub key: SecretKey,
}

impl Deref for TestPeer {
    type Target = Peer;

    fn deref(&self) -> &Self::Target {
        &self.peer
    }
}

impl AsRef<Peer> for TestPeer {
    fn as_ref(&self) -> &Peer {
        self
    }
}

async fn boot<I>(seeds: I) -> anyhow::Result<TestPeer>
where
    I: IntoIterator<Item = (PeerId, Vec<SocketAddr>)>,
{
    let tmp = tempdir()?;
    let paths = Paths::from_root(tmp.path())?;
    let key = SecretKey::new();
    let listen_addr = *LOCALHOST_ANY;
    let gossip_params = Default::default();
    let disco = seeds.into_iter().collect::<discovery::Static>();
    let storage_config = Default::default();
<<<<<<< HEAD
    let fetch_limit = Default::default();
=======
    let network = Default::default();
>>>>>>> 7e4ee182

    git::storage::Storage::init(&paths, key.clone())?;

    let config = PeerConfig {
        signer: key.clone(),
        paths,
        listen_addr,
        gossip_params,
        storage_config,
<<<<<<< HEAD
        fetch_limit,
=======
        network,
>>>>>>> 7e4ee182
    };

    Peer::bootstrap(config, disco)
        .await
        .map(|peer| {
            tracing::debug!(path = %tmp.path().display(), peer_id = %peer.peer_id(), "setting up peer");
            TestPeer {
                _tmp: tmp,
                peer,
                key,
            }
        })
        .map_err(|e| e.into())
}

/// Setup a testnet with the given number of peers.
/// Peer X+1 has peer X as a seed peer.
pub async fn setup(num_peers: usize) -> anyhow::Result<Vec<TestPeer>> {
    if num_peers < 1 {
        return Ok(vec![]);
    }

    let mut peers = Vec::with_capacity(num_peers);
    let mut seed_addrs = None;
    for _ in 0..num_peers {
        let peer = boot(seed_addrs.take()).await?;
        seed_addrs = Some((peer.peer_id(), peer.listen_addrs().collect()));
        peers.push(peer)
    }

    Ok(peers)
}

pub async fn setup_disconnected(num_peers: usize) -> anyhow::Result<Vec<TestPeer>> {
    if num_peers < 1 {
        return Ok(vec![]);
    }

    let mut peers = Vec::with_capacity(num_peers);
    for _ in 0..num_peers {
        let peer = boot(vec![]).await?;
        peers.push(peer)
    }

    Ok(peers)
}

pub async fn run_on_testnet<F, Fut, A>(peers: Vec<TestPeer>, min_connected: usize, mut f: F) -> A
where
    F: FnMut(Vec<(PeerApi, SecretKey)>) -> Fut,
    Fut: Future<Output = A>,
{
    let num_peers = peers.len();

    // move out tempdirs, so they don't get dropped
    let (_tmps, peers_and_keys) = peers
        .into_iter()
        .map(|TestPeer { _tmp, peer, key }| (_tmp, (peer, key)))
        .unzip::<_, _, Vec<_>, Vec<_>>();

    // unzip2, anyone?
    let (peers, keys) = peers_and_keys.into_iter().unzip::<_, _, Vec<_>, Vec<_>>();

    let (apis, runners) = peers
        .into_iter()
        .map(|peer| peer.accept().unwrap())
        .unzip::<_, _, Vec<_>, Vec<_>>();

    let events = {
        let mut events = Vec::with_capacity(num_peers);
        for api in &apis {
            events.push(api.protocol().subscribe().await);
        }
        events
    };
    let converged = wait_converged(events, min_connected);

    let (abort_handle, abort_reg) = future::AbortHandle::new_pair();
    tokio::task::spawn(future::Abortable::new(
        future::select_all(runners),
        abort_reg,
    ));
    converged.await;

    let res = f(apis.into_iter().zip(keys).collect()).await;
    abort_handle.abort();

    res
}

pub async fn wait_converged<S>(events: Vec<S>, min_connected: usize)
where
    S: futures::Stream<Item = ProtocolEvent<Gossip>> + Unpin,
{
    if min_connected < 2 {
        return;
    }

    let min_joined = min_connected - 1;

    stream::select_all(events)
        .scan((0, 0), |(connected, joined), event| {
            match event {
                ProtocolEvent::Connected(_) => *connected += 1,
                ProtocolEvent::Membership(ref info) => match info {
                    gossip::MembershipInfo::Join { .. } => *joined += 1,
                    gossip::MembershipInfo::Neighbour(_) => *joined += 1,
                },
                _ => (),
            };

            future::ready(if *connected < min_connected || *joined < min_joined {
                Some(event)
            } else {
                None
            })
        })
        .collect::<Vec<_>>()
        .await;
}<|MERGE_RESOLUTION|>--- conflicted
+++ resolved
@@ -64,11 +64,8 @@
     let gossip_params = Default::default();
     let disco = seeds.into_iter().collect::<discovery::Static>();
     let storage_config = Default::default();
-<<<<<<< HEAD
     let fetch_limit = Default::default();
-=======
     let network = Default::default();
->>>>>>> 7e4ee182
 
     git::storage::Storage::init(&paths, key.clone())?;
 
@@ -78,11 +75,8 @@
         listen_addr,
         gossip_params,
         storage_config,
-<<<<<<< HEAD
         fetch_limit,
-=======
         network,
->>>>>>> 7e4ee182
     };
 
     Peer::bootstrap(config, disco)
