--- conflicted
+++ resolved
@@ -22,7 +22,7 @@
     net::{
         discovery::{self, Discovery as _},
         peer::{self, Peer},
-        protocol,
+        protocol::{self, graft},
     },
     paths::Paths,
     peer::PeerId,
@@ -79,16 +79,17 @@
     git::storage::Storage::init(&paths, key.clone())?;
 
     let listen_addr = *LOCALHOST_ANY;
+    let replication = Default::default();
     let protocol = protocol::Config {
         paths,
         listen_addr,
         membership: Default::default(),
         network: Default::default(),
-<<<<<<< HEAD
-        graft: Default::default(),
-=======
-        replication: Default::default(),
->>>>>>> 82b95e84
+        replication,
+        graft: graft::Config {
+            replication,
+            ..Default::default()
+        },
     };
     let disco = seeds.into_iter().collect::<discovery::Static>();
     let storage_pools = peer::PoolSizes::default();
