--- conflicted
+++ resolved
@@ -1,6 +1,3 @@
-<<<<<<< HEAD
-use std::{convert::TryFrom, fmt, str::FromStr};
-=======
 // This file is part of radicle-link
 // <https://github.com/radicle-dev/radicle-link>
 //
@@ -18,8 +15,7 @@
 // You should have received a copy of the GNU General Public License
 // along with this program. If not, see <https://www.gnu.org/licenses/>.
 
-use std::{fmt, str::FromStr};
->>>>>>> 7fbaff7c
+use std::{convert::TryFrom, fmt, str::FromStr};
 
 use log::trace;
 use multibase::Base::Base32Z;
