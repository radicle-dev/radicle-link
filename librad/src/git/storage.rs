// This file is part of radicle-link
// <https://github.com/radicle-dev/radicle-link>
//
// Copyright (C) 2019-2020 The Radicle Team <dev@radicle.xyz>
//
// This program is free software: you can redistribute it and/or modify
// it under the terms of the GNU General Public License version 3 or
// later as published by the Free Software Foundation.
//
// This program is distributed in the hope that it will be useful,
// but WITHOUT ANY WARRANTY; without even the implied warranty of
// MERCHANTABILITY or FITNESS FOR A PARTICULAR PURPOSE.  See the
// GNU General Public License for more details.
//
// You should have received a copy of the GNU General Public License
// along with this program. If not, see <https://www.gnu.org/licenses/>.

use std::{
    borrow::Borrow,
    collections::{BTreeMap, HashMap, HashSet},
    convert::TryFrom,
    io,
    iter,
    marker::PhantomData,
    ops::Range,
    path::Path,
};

use serde::{de::DeserializeOwned, Serialize};
use thiserror::Error;

use crate::{
    git::{
        ext::{
            blob::{self, Blob},
            is_exists_err,
            is_not_found_err,
            Oid,
            References,
        },
        p2p::url::{GitUrl, GitUrlRef},
        refs::{self, Refs},
        repo::Repo,
        types::Reference,
    },
    hash::Hash,
    internal::{
        borrow::TryToOwned,
        canonical::{Cjson, CjsonError},
        result::ResultExt,
    },
    keys::SecretKey,
    meta::{
        entity::{
            self,
            data::EntityInfoExt,
            Draft,
            Entity,
            GenericDraftEntity,
            Signatory,
            Verified,
        },
        user::User,
    },
    paths::Paths,
    peer::{self, PeerId},
    uri::{self, RadUrl, RadUrn},
};

mod config;
mod fetch;

#[cfg(test)]
mod test;

use config::Config;
use fetch::Fetcher;

#[derive(Debug, Error)]
pub enum Error {
    #[error("Already exists: {0}")]
    AlreadyExists(RadUrn),

    #[error("Not found: {0}")]
    NoSuchUrn(RadUrn),

    #[error(
        "Identity root hash doesn't match resolved URL. Expected {expected}, actual: {actual}"
    )]
    RootHashMismatch { expected: Hash, actual: Hash },

    #[error("Metadata is not signed")]
    UnsignedMetadata,

    #[error("Signer key does not match key used at initialisation")]
    SignerKeyMismatch,

    #[error("Can't refer to the local key for this operation")]
    SelfReferential,

    #[error("Metadata must be signed by local key")]
    NotSignedBySelf,

    #[error("Local key certifier not found: {0}")]
    NoSelf(Reference),

    #[error("Missing certifier {certifier} of {urn}")]
    MissingCertifier { certifier: RadUrn, urn: RadUrn },

    #[error(transparent)]
    PeerId(#[from] peer::conversion::Error),

    #[error(transparent)]
    Urn(#[from] uri::rad_urn::ParseError),

    #[error(transparent)]
    Entity(#[from] entity::Error),

    #[error(transparent)]
    Fetch(#[from] fetch::Error),

    #[error(transparent)]
    Refsig(#[from] refs::signed::Error),

    #[error(transparent)]
    Cjson(#[from] CjsonError),

    #[error(transparent)]
    Blob(#[from] blob::Error),

    #[error(transparent)]
    Config(#[from] config::Error),

    #[error(transparent)]
    Git(#[from] git2::Error),

    #[error(transparent)]
    Io(#[from] io::Error),
}

#[derive(Clone, Debug)]
pub enum RadSelfSpec {
    Default,
    Urn(RadUrn),
}

pub type NoSigner = PhantomData<!>;
pub type WithSigner = SecretKey;

pub struct Storage<S> {
    pub(super) backend: git2::Repository,
    peer_id: PeerId,
    signer: S,
}

impl<S: Clone> Storage<S> {
    /// Obtain a new, owned handle to the backing store.
    pub fn reopen(&self) -> Result<Self, Error> {
        self.try_to_owned()
    }

    pub fn peer_id(&self) -> &PeerId {
        &self.peer_id
    }

    pub fn open_repo(&self, urn: RadUrn) -> Result<Repo<S>, Error> {
        let urn = RadUrn {
            path: uri::Path::empty(),
            ..urn
        };

        if !self.has_urn(&urn)? {
            return Err(Error::NoSuchUrn(urn));
        }

        Ok(Repo {
            urn,
            storage: self.into(),
        })
    }

    /// Get the [`Entity`] metadata found at the provided [`RadUrn`].
    pub fn metadata<T>(&self, urn: &RadUrn) -> Result<Entity<T, Draft>, Error>
    where
        T: Clone + Serialize + DeserializeOwned + EntityInfoExt,
    {
        self.metadata_of(urn, None)
    }

    /// Get the [`Entity`] metadata of the tracked `peer` at the provided
    /// [`RadUrn`].
    ///
    /// Note that "tracked" here refers to the transitive tracking graph. That
    /// is, the metadata will resolve if, and only if, it has been fetched from
    /// the network acc. to the replication rules prior to calling this method.
    pub fn metadata_of<T, P>(&self, urn: &RadUrn, peer: P) -> Result<Entity<T, Draft>, Error>
    where
        T: Clone + Serialize + DeserializeOwned + EntityInfoExt,
        P: Into<Option<PeerId>>,
    {
        self.metadata_from_reference(
            Reference::rad_id(urn.id.clone())
                .set_remote(peer.into())
                .borrow(),
        )
    }

    /// Like [`Storage::metadata`], but for situations where the type is not
    /// statically known.
    pub fn some_metadata(&self, urn: &RadUrn) -> Result<GenericDraftEntity, Error> {
        self.some_metadata_of(urn, None)
    }

    /// Like [`Storage::metadata_of`], but for situations where the type is not
    /// statically known.
    pub fn some_metadata_of<P>(&self, urn: &RadUrn, peer: P) -> Result<GenericDraftEntity, Error>
    where
        P: Into<Option<PeerId>>,
    {
        self.metadata_from_reference(
            Reference::rad_id(urn.id.clone())
                .set_remote(peer.into())
                .borrow(),
        )
    }

    /// Get all the [`Entity`] data in this `Storage`.
    ///
    /// The caller has the choice to filter on the [`EntityInfo`], which is
    /// useful when the you want a list of a specific kind of `Entity`.
    pub fn all_metadata<'a>(
        &'a self,
    ) -> Result<impl Iterator<Item = Result<GenericDraftEntity, Error>> + 'a, Error> {
        let iter = References::from_globs(&self.backend, &["refs/namespaces/*/rad/id"])?;

        Ok(iter.map(move |reference| self.metadata_from_reference(reference?)))
    }

    /// Retrieve the `rad/self` identity configured via
    /// [`Storage::set_default_rad_self`].
    pub fn default_rad_self(&self) -> Result<User<Draft>, Error> {
        let urn = Config::try_from(&self.backend)?.user()?;
        self.metadata(&urn)
    }

    /// Get the `rad/self` identity for `urn`.
    pub fn get_rad_self(&self, urn: &RadUrn) -> Result<User<Draft>, Error> {
        self.get_rad_self_of(urn, None)
    }

    /// Get the `rad/self` identity for the remote `peer` under the `urn`.
    pub fn get_rad_self_of<P>(&self, urn: &RadUrn, peer: P) -> Result<User<Draft>, Error>
    where
        P: Into<Option<PeerId>>,
    {
        self.metadata_from_reference(Reference::rad_self(urn.id.clone(), peer).borrow())
    }

    pub fn certifiers_of(&self, urn: &RadUrn, peer: &PeerId) -> Result<HashSet<RadUrn>, Error> {
        let mut refs = References::from_globs(
            &self.backend,
            &[format!(
                "refs/namespaces/{}/refs/remotes/{}/rad/ids/*",
                &urn.id, peer
            )],
        )?;
        let refnames = refs.names();
        Ok(urns_from_refs(refnames).collect())
    }

    pub fn has_commit(&self, urn: &RadUrn, oid: git2::Oid) -> Result<bool, Error> {
        let span = tracing::warn_span!("Storage::has_commit", urn = %urn, oid = %oid);
        let _guard = span.enter();

        if oid.is_zero() {
            return Ok(false);
        }

        let commit = self.backend.find_commit(oid);
        match commit {
            Err(e) if is_not_found_err(&e) => {
                tracing::warn!("commit not found");
                Ok(false)
            },
            Ok(commit) => {
                let namespace = &urn.id;
                let branch = urn.path.deref_or_default();
                let branch = branch.strip_prefix("refs/").unwrap_or(branch);

                let refs = References::from_globs(
                    &self.backend,
                    &[format!("refs/namespaces/{}/refs/{}", namespace, branch)],
                )?;

                for (_, oid) in refs.peeled() {
                    if oid == commit.id() || self.backend.graph_descendant_of(oid, commit.id())? {
                        return Ok(true);
                    }
                }

                Ok(false)
            },
            Err(e) => Err(e.into()),
        }
    }

    pub fn has_ref(&self, reference: &Reference) -> Result<bool, Error> {
        self.backend
            .find_reference(&reference.to_string())
            .map(|_| true)
            .or_matches(is_not_found_err, || Ok(false))
    }

    pub fn has_urn(&self, urn: &RadUrn) -> Result<bool, Error> {
        let namespace = &urn.id;
        let branch = urn.path.deref_or_default();
        let branch = branch.strip_prefix("refs/").unwrap_or(branch);
        self.backend
            .find_reference(&format!("refs/namespaces/{}/refs/{}", namespace, branch))
            .map(|_| true)
            .or_matches(is_not_found_err, || Ok(false))
    }

    pub fn untrack(&self, urn: &RadUrn, peer: &PeerId) -> Result<(), Error> {
        let remote_name = tracking_remote_name(urn, peer);
        // TODO: This removes all remote tracking branches matching the
        // fetchspec (I suppose). Not sure this is what we want.
        self.backend
            .remote_delete(&remote_name)
            .map_err(|e| e.into())
    }

    pub fn tracked(&self, urn: &RadUrn) -> Result<Tracked, Error> {
        Tracked::collect(&self.backend, urn).map_err(|e| e.into())
    }

    /// Read the current [`Refs`] from the repo state
    pub fn rad_refs(&self, urn: &RadUrn) -> Result<Refs, Error> {
        let span = tracing::debug_span!("Storage::rad_refs", urn = %urn);
        let _guard = span.enter();

        // Collect refs/heads (our branches) at their current state
        let heads = self.references_glob(urn, Some("refs/heads/*"))?;
        let heads: BTreeMap<String, Oid> = heads.map(|(name, oid)| (name, Oid(oid))).collect();

        tracing::debug!(heads = ?heads);

        // Get 1st degree tracked peers from the remotes configured in .git/config
        let tracked = self.tracked(urn)?;
        let mut remotes: HashMap<PeerId, HashMap<PeerId, HashSet<PeerId>>> =
            tracked.map(|peer| (peer, HashMap::new())).collect();

        tracing::debug!(remotes.bare = ?remotes);

        // For each of the 1st degree tracked peers, lookup their rad/refs (if any),
        // verify the signature, and add their [`Remotes`] to ours (minus the 3rd
        // degree)
        for (peer, tracked) in remotes.iter_mut() {
            match self.rad_refs_of(urn, peer.clone()) {
                Ok(refs) => *tracked = refs.remotes.cutoff(),
                Err(Error::Blob(blob::Error::NotFound(_))) => {},
                Err(e) => return Err(e),
            }
        }

        tracing::debug!(remotes.verified = ?remotes);

        Ok(Refs {
            heads,
            remotes: remotes.into(),
        })
    }

    pub fn rad_refs_of(&self, urn: &RadUrn, peer: PeerId) -> Result<Refs, Error> {
        let signed = {
            let refs = Reference::rad_refs(urn.id.clone(), peer.clone());
            let blob = Blob::Tip {
                branch: refs.borrow().into(),
                path: Path::new("refs"),
            }
            .get(&self.backend)?;
            refs::Signed::from_json(blob.content(), &peer)
        }?;

        Ok(Refs::from(signed))
    }

    /// The set of all certifiers of the given identity, transitively
    pub fn certifiers(&self, urn: &RadUrn) -> Result<HashSet<RadUrn>, Error> {
        let mut refs = References::from_globs(
            &self.backend,
            &[
                format!("refs/namespaces/{}/refs/rad/ids/*", &urn.id),
                format!("refs/namespaces/{}/refs/remotes/**/rad/ids/*", &urn.id),
            ],
        )?;
        let refnames = refs.names();
        Ok(urns_from_refs(refnames).collect())
    }

    pub(crate) fn references_glob<'a>(
        &'a self,
        urn: &RadUrn,
        globs: impl IntoIterator<Item = impl AsRef<str>>,
    ) -> Result<impl Iterator<Item = (String, git2::Oid)> + 'a, Error> {
        let namespace_prefix = format!("refs/namespaces/{}/", &urn.id);

        let refs = References::from_globs(
            &self.backend,
            globs
                .into_iter()
                .map(|glob| format!("{}{}", namespace_prefix, glob.as_ref())),
        )?;

        Ok(refs.peeled().filter_map(move |(name, target)| {
            name.strip_prefix(&namespace_prefix)
                .map(|name| (name.to_owned(), target))
        }))
    }

<<<<<<< HEAD
    pub(crate) fn path(&self) -> &Path {
        self.backend.path()
=======
    fn metadata_from_reference<'a, R, T>(&self, reference: R) -> Result<Entity<T, Draft>, Error>
    where
        R: Into<blob::Branch<'a>>,
        T: Clone + Serialize + DeserializeOwned + EntityInfoExt,
    {
        let blob = Blob::Tip {
            branch: reference.into(),
            path: Path::new("id"),
        }
        .get(&self.backend)?;

        Entity::<T, Draft>::from_json_slice(blob.content()).map_err(Error::from)
>>>>>>> 455d4d54
    }
}

impl Storage<NoSigner> {
    /// Open the `Storage` found at the given [`Path`]'s `git_dir.
    ///
    /// The `Storage` must have been initialised with [`Storage::init`] prior to
    /// calling this method.
    pub fn open(paths: &Paths) -> Result<Self, Error> {
        let backend = git2::Repository::open_bare(paths.git_dir())?;
        let peer_id = Config::try_from(&backend)?.peer_id()?;
        Ok(Self {
            backend,
            peer_id,
            signer: PhantomData,
        })
    }

    pub fn with_signer(self, signer: SecretKey) -> Result<Storage<WithSigner>, Error> {
        if self.peer_id != PeerId::from(&signer) {
            return Err(Error::SignerKeyMismatch);
        }

        Ok(Storage {
            backend: self.backend,
            peer_id: self.peer_id,
            signer,
        })
    }
}

impl Storage<WithSigner> {
    /// Open the `Storage` found at the given [`Paths`]'s `git_dir`, or
    /// initialise it if it isn't yet.
    pub fn open_or_init(paths: &Paths, signer: SecretKey) -> Result<Self, Error> {
        match Storage::open(paths) {
            Ok(this) => {
                if this.peer_id != PeerId::from(&signer) {
                    Err(Error::SignerKeyMismatch)
                } else {
                    this.with_signer(signer)
                }
            },
            Err(Error::Git(e)) if is_not_found_err(&e) => Self::init(paths, signer),
            Err(e) => Err(e),
        }
    }

    /// Initialise the `Storage` at the given [`Paths`]'s `git_dir`.
    pub fn init(paths: &Paths, signer: SecretKey) -> Result<Self, Error> {
        let mut backend = git2::Repository::init_opts(
            paths.git_dir(),
            git2::RepositoryInitOptions::new()
                .bare(true)
                .no_reinit(true)
                .external_template(false),
        )?;
        Config::init(&mut backend, &signer, None)?;

        {
            let empty_tree = {
                let mut index = backend.index()?;
                let oid = index.write_tree()?;
                backend.find_tree(oid)
            }?;
            let author = backend.signature()?;
            backend.commit(
                Some("HEAD"),
                &author,
                &author,
                &format!("Initialised storage for peer id {}", PeerId::from(&signer)),
                &empty_tree,
                &[],
            )?;
        }

        Ok(Self {
            backend,
            peer_id: PeerId::from(&signer),
            signer,
        })
    }

    pub fn downcast(self) -> Storage<NoSigner> {
        Storage {
            backend: self.backend,
            peer_id: self.peer_id,
            signer: PhantomData,
        }
    }

    pub fn create_repo<T>(&self, meta: &Entity<T, Draft>) -> Result<Repo<WithSigner>, Error>
    where
        T: Serialize + DeserializeOwned + Clone + EntityInfoExt,
    {
        let span = tracing::info_span!("Storage::create_repo");
        let _guard = span.enter();

        // FIXME: properly verify meta

        if meta.signatures().is_empty() {
            return Err(Error::UnsignedMetadata);
        }

        let urn = RadUrn::new(
            meta.root_hash().to_owned(),
            uri::Protocol::Git,
            uri::Path::empty(),
        );

        let self_sig = meta
            .signatures()
            .get(&self.signer.public())
            .ok_or(Error::NotSignedBySelf)?;

        let rad_id = Reference::rad_id(meta.urn().id);
        let rad_self = Reference::rad_self(meta.urn().id, None);
        let rad_self_target = match &self_sig.by {
            Signatory::OwnedKey => rad_id.clone(),
            Signatory::User(urn) => Reference::rad_id(urn.id.clone()),
        };

        // Invariants
        {
            // Check if `rad/self` has a valid target
            if rad_id != rad_self_target && !self.has_ref(&rad_self_target)? {
                return Err(Error::NoSelf(rad_self_target));
            }

            // Check if `rad/ids/*` have valid targets
            for certifier in meta.certifiers() {
                if !self.has_urn(certifier)? {
                    let certifier = certifier.clone();
                    return Err(Error::MissingCertifier { certifier, urn });
                }
            }
        }

        self.commit_initial_meta(&meta)?;

        // self and certifier symrefs
        {
            let res = iter::once((rad_self, rad_self_target))
                .chain(meta.certifiers().iter().map(|certifier| {
                    (
                        Reference::rad_certifier(meta.urn().id, certifier),
                        Reference::rad_id(certifier.id.clone()),
                    )
                }))
                .try_for_each(|(src, target)| {
                    self.backend
                        .reference_symbolic(
                            &src.to_string(),
                            &target.to_string(),
                            true,
                            &format!("{} -> {}", src, target),
                        )
                        .and(Ok(()))
                });

            if let Err(err) = res {
                self.delete_repo(&urn)?;
                return Err(err.into());
            }
        }

        self.track_signers(&meta)?;
        self.update_refs(&urn)?;

        Ok(Repo {
            urn,
            storage: self.into(),
        })
    }

    /// Attempt to clone the designated repo from the network.
    ///
    /// Note that this method **must** be spawned on a `async` runtime, where
    /// currently the only supported method is [`tokio::task::spawn_blocking`].
    pub fn clone_repo<T>(&self, url: RadUrl) -> Result<Repo<WithSigner>, Error>
    where
        T: Serialize + DeserializeOwned + Clone + EntityInfoExt,
    {
        let span = tracing::info_span!("Storage::clone_repo", url = %url);
        let _guard = span.enter();

        let remote_peer = url.authority.clone();

        let urn = RadUrn {
            path: uri::Path::empty(),
            ..url.urn.clone()
        };

        if self.has_urn(&urn)? {
            return Err(Error::AlreadyExists(urn));
        }

        // Fetch the identity first
        let git_url = GitUrl::from_rad_url(url, self.peer_id.clone());
        let mut fetcher = Fetcher::new(&self.backend, git_url)?;
        fetcher.prefetch()?;

        let meta = self.some_metadata_of(&urn, remote_peer.clone())?;

        // TODO: properly verify
        let valid: Result<(), Error> = {
            if meta.signatures().is_empty() {
                Err(Error::UnsignedMetadata)
            } else if meta.root_hash() != &urn.id {
                Err(Error::RootHashMismatch {
                    expected: urn.id.clone(),
                    actual: meta.root_hash().to_owned(),
                })
            } else {
                Ok(())
            }
        };

        if let Err(invalid) = valid {
            self.delete_repo(&urn)?;
            return Err(invalid);
        }

        // We determined that `remote_peer`'s view of the identity is valid, so
        // we can adopt it as our own (ie. make `refs/rad/id` point to what
        // `remote_peer` said)
        {
            let local_id = Reference::rad_id(urn.id.clone());
            let remote_id = local_id.with_remote(remote_peer);
            let remote_id_head = remote_id.find(&self.backend).and_then(|reference| {
                reference.target().ok_or_else(|| {
                    git2::Error::from_str(&format!(
                        "We just read `{}`, but now it's gone",
                        remote_id
                    ))
                })
            })?;
            self.backend.reference(
                &local_id.to_string(),
                remote_id_head,
                /* force */ false,
                &format!("Adopted `{}` as ours", remote_id),
            )?;
        }

        self.track_signers(&meta)?;
        self.update_refs(&urn)?;
        self.fetch_internal(fetcher)?;

        Ok(Repo {
            urn,
            storage: self.into(),
        })
    }

    pub fn fetch_repo(&self, url: RadUrl) -> Result<(), Error> {
        let span = tracing::info_span!("Storage::fetch", fetch.url = %url);
        let _guard = span.enter();

        let git_url = GitUrl::from_rad_url(url, self.peer_id.clone());
        let fetcher = Fetcher::new(&self.backend, git_url)?;
        self.fetch_internal(fetcher)
    }

    fn fetch_internal(&self, mut fetcher: Fetcher<'_>) -> Result<(), Error> {
        let url = fetcher.url();
        let urn = url.clone().into_rad_url().urn;

        let remote_peer = url.remote_peer.clone();

        let rad_refs = self.rad_refs(&urn)?;
        let transitively_tracked = rad_refs.remotes.flatten().collect::<HashSet<&PeerId>>();

        fetcher.fetch(
            transitively_tracked,
            |peer| self.rad_refs_of(&urn, peer),
            |peer| self.certifiers_of(&urn, peer),
        )?;

        // Symref any certifiers from `remote_peer`, ie. for all valid refs in
        // the remotes's `rad/ids/*`, create a symref in the _local_ `rad/ids/*`
        // pointing to the `rad/id` in the respective top-level namespace.
        {
            References::from_globs(
                &self.backend,
                &[format!(
                    "refs/namespaces/{}/refs/remotes/{}/rad/ids/*",
                    &urn.id, &remote_peer
                )],
            )?
            .names()
            .try_for_each(|certifier_ref| {
                let certifier_ref = certifier_ref?;
                match certifier_ref.parse::<Hash>() {
                    Err(_) => Ok(()),
                    Ok(certifier_hash) => {
                        let certifier_here = Reference::rad_certifier(
                            urn.id.clone(),
                            &RadUrn::new(
                                certifier_hash.clone(),
                                uri::Protocol::Git,
                                uri::Path::empty(),
                            ),
                        );
                        let certifier_id = Reference::rad_id(certifier_hash);
                        self.backend
                            .reference_symbolic(
                                &certifier_here.to_string(),
                                &certifier_id.to_string(),
                                /* force */ false,
                                &format!(
                                    "Symref certifier: `{}` -> `{}`",
                                    certifier_here, certifier_id
                                ),
                            )
                            .and(Ok(()))
                    },
                }
            })?;
        }

        // At this point, the transitive tracking graph may have changed. Let's
        // update the refs, but don't recurse here for now (we could, if
        // we reload `self.rad_refs()` and compare to the value we had
        // before fetching).
        self.update_refs(&urn)
    }

    // DO NOT MAKE THIS PUBLIC YET
    fn delete_repo(&self, urn: &RadUrn) -> Result<(), Error> {
        References::from_globs(&self.backend, &[format!("refs/namespaces/{}/*", urn.id)])?
            .try_for_each(|reference| reference?.delete())
            .map_err(Error::from)
    }

    /// Persist [`User`] `id` as the default `rad/self` identity
    pub fn set_default_rad_self(&self, id: User<Verified>) -> Result<(), Error> {
        let urn = id.urn();
        if !self.has_urn(&urn)? {
            return Err(Error::NoSuchUrn(urn));
        }

        Config::try_from(&self.backend)?
            .set_user(Some(id))
            .map_err(Error::from)
    }

    /// Set the `rad/self` identity for `urn`
    ///
    /// [`None`] removes `rad/self`, if present.
    pub fn set_rad_self<S>(&self, urn: &RadUrn, spec: S) -> Result<(), Error>
    where
        S: Into<Option<RadSelfSpec>>,
    {
        match spec.into() {
            None => {
                let have = Reference::rad_self(urn.id.clone(), None).find(&self.backend);
                match have {
                    Err(_) => Ok(()),
                    Ok(mut reference) => reference.delete().map_err(Error::from),
                }
            },

            Some(spec) => {
                let src = Reference::rad_self(urn.id.clone(), None);
                let target = match spec {
                    RadSelfSpec::Default => {
                        let id = self.default_rad_self()?;
                        Ok::<_, Error>(Reference::rad_id(id.urn().id))
                    },

                    RadSelfSpec::Urn(self_urn) => {
                        let meta: User<Draft> = self.metadata(&self_urn)?;
                        Config::try_from(&self.backend)?.guard_user_valid(&meta)?;
                        Ok(Reference::rad_id(self_urn.id))
                    },
                }?;

                let sym_log_msg = &format!("{} -> {}", src, target);
                tracing::info!("creating symbolic link: {}", sym_log_msg);

                self.backend
                    .reference_symbolic(
                        &src.to_string(),
                        &target.to_string(),
                        /* force */ true,
                        sym_log_msg,
                    )
                    .and(Ok(()))
                    .map_err(Error::from)
            },
        }
    }

    pub fn track(&self, urn: &RadUrn, peer: &PeerId) -> Result<(), Error> {
        if peer == &self.peer_id {
            return Err(Error::SelfReferential);
        }

        let remote_name = tracking_remote_name(urn, peer);
        let url = GitUrlRef::from_rad_urn(&urn, &self.peer_id, peer).to_string();

        tracing::debug!(
            urn = %urn,
            peer = %peer,
            "Storage::track"
        );

        self.backend
            .remote(&remote_name, &url)
            .map(|_| ())
            .or_matches(is_exists_err, || Ok(()))
    }

    // Helpers

    fn commit_initial_meta<T>(&self, meta: &Entity<T, Draft>) -> Result<git2::Oid, Error>
    where
        T: Serialize + DeserializeOwned + Clone + EntityInfoExt,
    {
        let canonical_data = Cjson(meta).canonical_form()?;
        let blob = self.backend.blob(&canonical_data)?;
        let tree = {
            let mut builder = self.backend.treebuilder(None)?;
            builder.insert("id", blob, 0o100_644)?;
            let oid = builder.write()?;
            self.backend.find_tree(oid)
        }?;
        let author = self.backend.signature()?;

        let branch_name = Reference::rad_id(meta.urn().id);

        let oid = self.backend.commit(
            Some(&branch_name.to_string()),
            &author,
            &author,
            &format!("Initialised with identity {}", meta.root_hash()),
            &tree,
            &[],
        )?;

        tracing::debug!(
            repo.urn = %meta.urn(),
            repo.id.branch = %branch_name,
            repo.id.oid = %oid,
            "Initial metadata committed"
        );

        Ok(oid)
    }

    // FIXME: decide if we want to require verified entities
    // FIXME: yes, we want this
    fn track_signers<T>(&self, meta: &Entity<T, Draft>) -> Result<(), Error>
    where
        T: Serialize + DeserializeOwned + Clone + EntityInfoExt,
    {
        let span = tracing::debug_span!("Storage::track_signers", meta.urn = %meta.urn());
        let _guard = span.enter();

        let meta_urn = meta.urn();
        meta.signatures()
            .iter()
            .map(|(pk, sig)| {
                let peer_id = PeerId::from(pk.clone());
                match &sig.by {
                    Signatory::User(urn) => (peer_id, Some(urn)),
                    Signatory::OwnedKey => (peer_id, None),
                }
            })
            .filter(|(peer, _)| peer != self.peer_id())
            .try_for_each(|(peer, urn)| {
                tracing::debug!(
                    tracked.peer = %peer,
                    tracked.urn =
                        %urn.map(|urn| urn.to_string()).unwrap_or_else(|| "None".to_owned()),
                    "Tracking signer of {}",
                    meta.urn()
                );

                // Track the signer's version of this repo (if any)
                self.track(&meta_urn, &peer)?;
                // Track the signer's version of the identity she used for
                // signing (if any)
                if let Some(urn) = urn {
                    self.track(urn, &peer)?;
                }

                Ok(())
            })
    }

    pub(crate) fn update_refs(&self, urn: &RadUrn) -> Result<(), Error> {
        let span = tracing::debug_span!("Storage::update_refs");
        let _guard = span.enter();

        let refsig_canonical = self
            .rad_refs(urn)?
            .sign(&self.signer)
            .and_then(|signed| Cjson(signed).canonical_form())?;

        let rad_refs_ref = Reference::rad_refs(urn.id.clone(), None).to_string();

        let parent: Option<git2::Commit> = self
            .backend
            .find_reference(&rad_refs_ref)
            .and_then(|refs| refs.peel_to_commit().map(Some))
            .or_matches::<Error, _, _>(is_not_found_err, || Ok(None))?;
        let tree = {
            let blob = self.backend.blob(&refsig_canonical)?;
            let mut builder = self.backend.treebuilder(None)?;

            builder.insert("refs", blob, 0o100_644)?;
            let oid = builder.write()?;

            self.backend.find_tree(oid)
        }?;

        // Don't create a new commit if it would be the same tree as the parent
        if let Some(ref parent) = parent {
            if parent.tree()?.id() == tree.id() {
                return Ok(());
            }
        }

        let author = self.backend.signature()?;
        self.backend.commit(
            Some(&rad_refs_ref),
            &author,
            &author,
            "",
            &tree,
            &parent.iter().collect::<Vec<&git2::Commit>>(),
        )?;

        Ok(())
    }
}

impl<S: Clone> TryToOwned for Storage<S> {
    type Owned = Self;
    type Error = Error;

    fn try_to_owned(&self) -> Result<Self::Owned, Self::Error> {
        let backend = self.backend.try_to_owned()?;
        let peer_id = self.peer_id.clone();
        let signer = self.signer.clone();
        Ok(Self {
            backend,
            peer_id,
            signer,
        })
    }
}

/// Iterator over the 1st degree tracked peers of a repo.
///
/// Created by the [`Storage::tracked`] method.
#[must_use = "iterators are lazy and do nothing unless consumed"]
pub struct Tracked {
    remotes: git2::string_array::StringArray,
    range: Range<usize>,
    prefix: String,
}

impl Tracked {
    pub(super) fn collect(repo: &git2::Repository, context: &RadUrn) -> Result<Self, git2::Error> {
        let remotes = repo.remotes()?;
        let range = 0..remotes.len();
        let prefix = format!("{}/", context.id);
        Ok(Self {
            remotes,
            range,
            prefix,
        })
    }
}

impl Iterator for Tracked {
    type Item = PeerId;

    fn next(&mut self) -> Option<Self::Item> {
        let next = self.range.next().and_then(|i| self.remotes.get(i));
        match next {
            None => None,
            Some(name) => {
                let peer = name
                    .strip_prefix(&self.prefix)
                    .and_then(|peer| peer.parse().ok());
                peer.or_else(|| self.next())
            },
        }
    }

    fn size_hint(&self) -> (usize, Option<usize>) {
        self.range.size_hint()
    }
}

fn tracking_remote_name(urn: &RadUrn, peer: &PeerId) -> String {
    format!("{}/{}", urn.id, peer)
}

fn urn_from_ref(refname: &str) -> Option<RadUrn> {
    refname
        .split('/')
        .next_back()
        .and_then(|urn| urn.parse().ok())
}

fn urns_from_refs<'a, E>(
    refs: impl Iterator<Item = Result<&'a str, E>> + 'a,
) -> impl Iterator<Item = RadUrn> + 'a {
    refs.filter_map(|refname| refname.ok().and_then(urn_from_ref))
}<|MERGE_RESOLUTION|>--- conflicted
+++ resolved
@@ -418,10 +418,6 @@
         }))
     }
 
-<<<<<<< HEAD
-    pub(crate) fn path(&self) -> &Path {
-        self.backend.path()
-=======
     fn metadata_from_reference<'a, R, T>(&self, reference: R) -> Result<Entity<T, Draft>, Error>
     where
         R: Into<blob::Branch<'a>>,
@@ -434,7 +430,10 @@
         .get(&self.backend)?;
 
         Entity::<T, Draft>::from_json_slice(blob.content()).map_err(Error::from)
->>>>>>> 455d4d54
+    }
+
+    pub(crate) fn path(&self) -> &Path {
+        self.backend.path()
     }
 }
 
