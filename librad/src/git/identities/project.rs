// Copyright © 2019-2020 The Radicle Foundation <hello@radicle.foundation>
//
// This file is part of radicle-link, distributed under the GPLv3 with Radicle
// Linking Exception. For full terms see the included LICENSE file.

use std::{convert::TryFrom, fmt::Debug};

use either::Either;
use git_ext::{is_not_found_err, OneLevel};
use nonempty::NonEmpty;

use super::{
    super::{
        refs::Refs as Sigrefs,
        storage::{self, Storage},
        types::{namespace, reference, Force, Reference, Single, SymbolicRef},
    },
    common,
    error::Error,
    local::LocalIdentity,
};
use crate::{
    identities::{
        self,
        git::{Identities, IndirectDelegation, Project, Revision, VerifiedProject, Verifying},
        urn,
    },
    peer::PeerId,
};

pub use identities::{git::Urn, payload::ProjectPayload};

type Namespace = namespace::Namespace<Revision>;

/// Read a [`Project`] from the tip of the ref [`Urn::path`] points to.
///
/// If the ref is not found, `None` is returned.
#[tracing::instrument(level = "trace", skip(storage), err)]
pub fn get(storage: &Storage, urn: &Urn) -> Result<Option<Project>, Error> {
    match storage.reference(&Reference::try_from(urn)?) {
        Ok(Some(reference)) => {
            let tip = reference.peel_to_commit()?.id();
            Ok(Some(identities(storage).get(tip)?))
        },

        Ok(None) => Ok(None),
        Err(storage::Error::Git(e)) if is_not_found_err(&e) => Ok(None),
        Err(e) => Err(e.into()),
    }
}

/// Read and verify the [`Project`] pointed to by `urn`.
///
/// If the ref pointed to by [`Urn::path`] is not found, `None` is returned.
///
/// # Caveats
///
/// Keep in mind that the `content_id` of a successfully verified project may
/// not be the same as the tip of the ref [`Urn::path`] points to. That is, this
/// function cannot be used to assert that the state after an [`update`] is
/// valid.
#[tracing::instrument(level = "debug", skip(storage), err)]
pub fn verify(storage: &Storage, urn: &Urn) -> Result<Option<VerifiedProject>, Error> {
    match storage.reference(&Reference::try_from(urn)?) {
        Ok(Some(reference)) => {
            let tip = reference.peel_to_commit()?.id();
            let lookup = |urn| {
                let refname = Reference::rad_id(Namespace::from(urn)).to_string();
                storage.as_raw().refname_to_id(&refname)
            };
            identities(storage)
                .verify(tip, lookup)
                .map(Some)
                .map_err(|e| Error::Verify(e.into()))
        },

        Ok(None) => Ok(None),
        Err(storage::Error::Git(e)) if is_not_found_err(&e) => Ok(None),
        Err(e) => Err(e.into()),
    }
}

/// Create a new [`Project`].
#[tracing::instrument(level = "debug", skip(storage, whoami), err)]
pub fn create<P>(
    storage: &Storage,
    whoami: LocalIdentity,
    payload: P,
    delegations: IndirectDelegation,
) -> Result<Project, Error>
where
    P: Into<ProjectPayload> + Debug,
{
    let project = identities(storage).create(payload.into(), delegations, storage.signer())?;
    let urn = project.urn();
    ProjectRefs::Create(&project).apply(storage)?;
    whoami.link(storage, &urn)?;
    Sigrefs::update(storage, &urn)?;

    Ok(project)
}

/// Update the [`Project`] at `urn`.
#[tracing::instrument(level = "debug", skip(storage), err)]
pub fn update<L, P, D>(
    storage: &Storage,
    urn: &Urn,
    whoami: L,
    payload: P,
    delegations: D,
) -> Result<Project, Error>
where
    L: Into<Option<LocalIdentity>> + Debug,
    P: Into<Option<ProjectPayload>> + Debug,
    D: Into<Option<IndirectDelegation>> + Debug,
{
    let prev = get(storage, urn)?.ok_or_else(|| Error::NotFound(urn.clone()))?;
    let prev = Verifying::from(prev).signed()?;
    let next = identities(storage).update(prev, payload, delegations, storage.signer())?;

    ProjectRefs::Update(&next, "update").apply(storage)?;
    if let Some(local_id) = whoami.into() {
        local_id.link(storage, urn)?;
    }
    Sigrefs::update(storage, urn)?;

    Ok(next)
}

/// Merge and sign the [`Project`] state as seen by `from`.
#[tracing::instrument(level = "debug", skip(storage), err)]
pub fn merge(storage: &Storage, urn: &Urn, from: PeerId) -> Result<Project, Error> {
    let ours = get(storage, urn)?.ok_or_else(|| Error::NotFound(urn.clone()))?;
    let theirs = {
        let (path, rad) = OneLevel::from_qualified(urn::DEFAULT_PATH.clone());
        let rad = rad.expect("default path should be refs/rad/id");
        let their_urn = Urn {
            id: urn.id,
            path: Some(reflike!("refs/remotes").join(from).join(rad).join(path)),
        };
        get(storage, &their_urn)?.ok_or(Error::NotFound(their_urn))?
    };

    let ours = Verifying::from(ours).signed()?;
    let theirs = Verifying::from(theirs).signed()?;
    let next = identities(storage).update_from(ours, theirs, storage.signer())?;

    ProjectRefs::Update(&next, &format!("merge from {}", from)).apply(storage)?;
    Sigrefs::update(storage, urn)?;

    Ok(next)
}

<<<<<<< HEAD
/// Returns `true` if the `left` or the `right` projects do not share the same
/// commit history.
///
/// # Errors
///
///   * If the `left` project could not be found
///   * If the `right` project could not be found
pub fn is_fork(storage: &Storage, left: &Urn, right: &Urn) -> Result<bool, Error> {
    let left = verify(storage, left)?.ok_or_else(|| Error::NotFound(left.clone()))?;
    let right = verify(storage, right)?.ok_or_else(|| Error::NotFound(right.clone()))?;
    let verified = verified(&storage);
    Ok(verified.is_fork(&left, &right)?)
}

/// Given a list projects -- assumed to be the same project -- return the latest
/// revision tip.
pub fn latest_tip(storage: &Storage, projects: NonEmpty<Project>) -> Result<git2::Oid, Error> {
    // FIXME: Should we ensure that all the projects have the same URN?
    Ok(identities(storage).latest_tip(projects)?)
}

enum Refs<'a> {
=======
enum ProjectRefs<'a> {
>>>>>>> 7e4ee182
    Create(&'a Project),
    Update(&'a Project, &'a str),
}

impl<'a> ProjectRefs<'a> {
    pub fn apply(&self, storage: &Storage) -> Result<(), Error> {
        for symref in self.delegates() {
            symref.create(storage.as_raw())?;
        }
        match self {
            Self::Create(project) => {
                common::IdRef::from(&project.urn()).create(storage, project.content_id)
            },
            Self::Update(project, msg) => {
                common::IdRef::from(&project.urn()).update(storage, project.content_id, msg)
            },
        }?;

        Ok(())
    }

    fn project(&self) -> &Project {
        match self {
            Self::Create(project) => project,
            Self::Update(project, _) => project,
        }
    }

    fn delegates(
        &'a self,
    ) -> impl Iterator<
        Item = SymbolicRef<
            reference::Reference<Namespace, PeerId, Single>,
            reference::Reference<Namespace, PeerId, Single>,
        >,
    > + 'a {
        let source = self.project().urn();
        self.project()
            .delegations()
            .iter()
            .filter_map(Either::right)
            .map(move |id| {
                let urn = id.urn();
                SymbolicRef {
                    source: Reference::rad_delegate(Namespace::from(&source), &urn),
                    target: Reference::rad_id(Namespace::from(&urn)),
                    force: Force::True,
                }
            })
    }
}

fn identities(storage: &Storage) -> Identities<Project> {
    storage.identities()
}

fn verified(storage: &Storage) -> Identities<VerifiedProject> {
    storage.identities()
}<|MERGE_RESOLUTION|>--- conflicted
+++ resolved
@@ -151,7 +151,6 @@
     Ok(next)
 }
 
-<<<<<<< HEAD
 /// Returns `true` if the `left` or the `right` projects do not share the same
 /// commit history.
 ///
@@ -173,10 +172,7 @@
     Ok(identities(storage).latest_tip(projects)?)
 }
 
-enum Refs<'a> {
-=======
 enum ProjectRefs<'a> {
->>>>>>> 7e4ee182
     Create(&'a Project),
     Update(&'a Project, &'a str),
 }
