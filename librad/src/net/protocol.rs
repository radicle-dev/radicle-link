// Copyright © 2019-2020 The Radicle Foundation <hello@radicle.foundation>
//
// This file is part of radicle-link, distributed under the GPLv3 with Radicle
// Linking Exception. For full terms see the included LICENSE file.

use std::{
    fmt::Debug,
    future::Future,
    net::SocketAddr,
    ops::Deref,
    pin::Pin,
    sync::Arc,
    task::{Context, Poll},
    time::Duration,
};

use futures::{
    channel::mpsc,
    future::{BoxFuture, FutureExt as _, TryFutureExt as _},
    stream::StreamExt as _,
};
use governor::{Quota, RateLimiter};
use nonempty::NonEmpty;
use nonzero_ext::nonzero;
use rand_pcg::Pcg64Mcg;
use tracing::Instrument as _;

use super::{
    connection::{LocalAddr, LocalPeer},
    quic,
    upgrade,
    Network,
};
use crate::{
    git::{
        self,
        p2p::{
            server::GitServer,
            transport::{GitStream, GitStreamFactory},
        },
        replication,
        storage::{self, PoolError, PooledRef},
    },
    paths::Paths,
    signer::Signer,
    PeerId,
};

pub mod broadcast;
pub mod error;
pub mod event;
pub mod gossip;
pub mod interrogation;
pub mod membership;

mod info;
pub use info::{Capability, PartialPeerInfo, PeerAdvertisement, PeerInfo};

mod accept;
mod cache;
mod control;
mod io;
mod nonce;
mod tick;

mod tincans;
pub(super) use tincans::TinCans;
pub use tincans::{Interrogation, RecvError};

#[derive(Clone, Debug)]
pub struct Config {
    pub paths: Paths,
    pub listen_addr: SocketAddr,
    pub advertised_addrs: Option<NonEmpty<SocketAddr>>,
    pub membership: membership::Params,
    pub network: Network,
    pub replication: replication::Config,
    pub fetch: config::Fetch,
    // TODO: transport, ...
}

pub mod config {
    use std::time::Duration;

    #[derive(Clone, Copy, Debug)]
    pub struct Fetch {
        pub fetch_slot_wait_timeout: Duration,
    }

    impl Default for Fetch {
        fn default() -> Self {
            Self {
                fetch_slot_wait_timeout: Duration::from_secs(20),
            }
        }
    }
}

/// Binding of a peer to a network socket.
///
/// Created by [`crate::net::peer::Peer::bind`]. Call [`Bound::accept`] to start
/// accepting connections from peers.
pub struct Bound<S> {
    phone: TinCans,
    state: State<S>,
    incoming: quic::IncomingConnections<'static>,
    periodic: mpsc::Receiver<membership::Periodic<SocketAddr>>,
}

impl<S> Bound<S> {
    pub fn peer_id(&self) -> PeerId {
        self.state.local_id
    }

    pub fn listen_addrs(&self) -> std::io::Result<Vec<SocketAddr>> {
        self.state.endpoint.listen_addrs()
    }

    /// Start accepting connections from remote peers.
    ///
    /// Unbinds from the socket if the returned future is dropped.
    pub async fn accept<D>(self, disco: D) -> Result<!, quic::Error>
    where
        S: ProtocolStorage<SocketAddr, Update = gossip::Payload> + Clone + 'static,
        D: futures::Stream<Item = (PeerId, Vec<SocketAddr>)> + Send + 'static,
    {
        accept(self, disco).await
    }
}

impl<S> LocalPeer for Bound<S> {
    fn local_peer_id(&self) -> PeerId {
        self.peer_id()
    }
}

impl<S> LocalAddr for Bound<S> {
    type Addr = SocketAddr;

    fn listen_addrs(&self) -> std::io::Result<Vec<Self::Addr>> {
        self.state.endpoint.listen_addrs()
    }
}

pub async fn bind<Sign, Store>(
    phone: TinCans,
    config: Config,
    signer: Sign,
    storage: Store,
) -> Result<Bound<Store>, error::Bootstrap>
where
    Sign: Signer + Clone + Send + Sync + 'static,
    Store: ProtocolStorage<SocketAddr, Update = gossip::Payload> + Clone + 'static,
{
    let local_id = PeerId::from_signer(&signer);
    let git = GitServer::new(&config.paths);
    let quic::BoundEndpoint { endpoint, incoming } = quic::Endpoint::bind(
        signer,
        config.listen_addr,
        config.advertised_addrs,
        config.network,
    )
    .await?;
    let (membership, periodic) = membership::Hpv::<_, SocketAddr>::new(
        local_id,
        Pcg64Mcg::new(rand::random()),
        config.membership,
    );
    let storage = Storage::from(storage);
    let state = State {
        local_id,
        endpoint,
        git,
        membership,
        storage,
        phone: phone.clone(),
        config: StateConfig {
            replication: config.replication,
            fetch: config.fetch,
        },
        nonces: nonce::NonceBag::new(Duration::from_secs(300)), // TODO: config
        caches: cache::Caches::default(),
    };

    Ok(Bound {
        phone,
        state,
        incoming,
        periodic,
    })
}

#[tracing::instrument(
    skip(phone, state, incoming, periodic, disco),
    fields(peer_id = %state.local_id),
)]
pub fn accept<Store, Disco>(
    Bound {
        phone,
        state,
        incoming,
        periodic,
    }: Bound<Store>,
    disco: Disco,
) -> impl Future<Output = Result<!, quic::Error>>
where
    Store: ProtocolStorage<SocketAddr, Update = gossip::Payload> + Clone + 'static,
    Disco: futures::Stream<Item = (PeerId, Vec<SocketAddr>)> + Send + 'static,
{
    let _git_factory = Arc::new(Box::new(state.clone()) as Box<dyn GitStreamFactory>);
    git::p2p::transport::register()
        .register_stream_factory(state.local_id, Arc::downgrade(&_git_factory));

    let tasks = [
        tokio::spawn(accept::disco(state.clone(), disco).in_current_span()),
        tokio::spawn(accept::periodic(state.clone(), periodic).in_current_span()),
        tokio::spawn(
            accept::ground_control(
                state.clone(),
                async_stream::stream! {
                    let mut r = phone.downstream.subscribe();
                    loop { yield r.recv().await; }
                }
                .boxed(),
            )
            .in_current_span(),
        ),
    ];
    let main = io::connections::incoming(state.clone(), incoming)
        .in_current_span()
        .boxed();

    Accept {
        _git_factory,
        endpoint: state.endpoint,
        tasks,
        main,
    }
}

struct Accept {
    _git_factory: Arc<Box<dyn GitStreamFactory>>,
    endpoint: quic::Endpoint,
    tasks: [tokio::task::JoinHandle<()>; 3],
    main: BoxFuture<'static, Result<!, quic::Error>>,
}

impl Future for Accept {
    type Output = Result<!, quic::Error>;

    fn poll(mut self: Pin<&mut Self>, cx: &mut Context) -> Poll<Self::Output> {
        self.main.poll_unpin(cx)
    }
}

impl Drop for Accept {
    fn drop(&mut self) {
        self.endpoint.shutdown();
        for task in &self.tasks {
            task.abort()
        }
    }
}

pub trait ProtocolStorage<A>: broadcast::LocalStorage<A> + storage::Pooled + Send + Sync {}
impl<A, T> ProtocolStorage<A> for T where
    T: broadcast::LocalStorage<A> + storage::Pooled + Send + Sync
{
}

type Limiter = governor::RateLimiter<
    governor::state::direct::NotKeyed,
    governor::state::InMemoryState,
    governor::clock::DefaultClock,
>;

#[derive(Clone)]
struct Storage<S> {
    inner: S,
    limiter: Arc<Limiter>,
}

impl<S> From<S> for Storage<S> {
    fn from(inner: S) -> Self {
        Self {
            inner,
            limiter: Arc::new(RateLimiter::direct(Quota::per_second(
                // TODO: make this an "advanced" config
                nonzero!(5u32),
            ))),
        }
    }
}

impl<S> Deref for Storage<S> {
    type Target = S;

    fn deref(&self) -> &Self::Target {
        &self.inner
    }
}

#[async_trait]
impl<A, S> broadcast::LocalStorage<A> for Storage<S>
where
    A: 'static,
    S: broadcast::LocalStorage<A>,
    S::Update: Send,
{
    type Update = S::Update;

    async fn put<P>(&self, provider: P, has: Self::Update) -> broadcast::PutResult<Self::Update>
    where
        P: Into<(PeerId, Vec<A>)> + Send,
    {
        self.inner.put(provider, has).await
    }

    async fn ask(&self, want: Self::Update) -> bool {
        self.inner.ask(want).await
    }
}

impl<S> broadcast::ErrorRateLimited for Storage<S> {
    fn is_error_rate_limit_breached(&self) -> bool {
        self.limiter.check().is_err()
    }
}

#[async_trait]
impl<S> storage::Pooled for Storage<S>
where
    S: storage::Pooled + Send + Sync,
{
    async fn get(&self) -> Result<PooledRef, PoolError> {
        self.inner.get().await
    }
}

#[derive(Clone, Copy)]
pub struct StateConfig {
    pub replication: replication::Config,
    pub fetch: config::Fetch,
}

#[derive(Clone)]
struct State<S> {
    local_id: PeerId,
    endpoint: quic::Endpoint,
    git: GitServer,
    membership: membership::Hpv<Pcg64Mcg, SocketAddr>,
    storage: Storage<S>,
    phone: TinCans,
    config: StateConfig,
    nonces: nonce::NonceBag,
    caches: cache::Caches,
}

#[async_trait]
impl<S> GitStreamFactory for State<S>
where
    S: ProtocolStorage<SocketAddr, Update = gossip::Payload> + Clone + 'static,
{
    async fn open_stream(
        &self,
        to: &PeerId,
        addr_hints: &[SocketAddr],
    ) -> Option<Box<dyn GitStream>> {
        let span = tracing::info_span!("open-git-stream", remote_id = %to);

        let may_conn = match self.endpoint.get_connection(*to) {
            Some(conn) => Some(conn),
            None => {
                let addr_hints = addr_hints.iter().copied().collect::<Vec<_>>();
                io::connect(&self.endpoint, *to, addr_hints)
                    .instrument(span.clone())
                    .await
                    .map(|(conn, ingress)| {
<<<<<<< HEAD
                        tokio::spawn(io::streams::incoming(
                            self.clone(),
                            ingress,
                            "mister git streamer, sir",
                        ));
=======
                        tokio::spawn(
                            io::streams::incoming(self.clone(), ingress).instrument(span.clone()),
                        );
>>>>>>> bd75546d
                        conn
                    })
            },
        };

        match may_conn {
            None => {
                span.in_scope(|| tracing::error!("unable to obtain connection"));
                None
            },

            Some(conn) => {
                let stream = conn
                    .open_bidi()
                    .inspect_err(|e| tracing::error!(err = ?e, "unable to open stream"))
                    .instrument(span.clone())
                    .await
                    .ok()?;
                let upgraded = upgrade::upgrade(stream, upgrade::Git)
                    .inspect_err(|e| tracing::error!(err = ?e, "unable to upgrade stream"))
                    .instrument(span)
                    .await
                    .ok()?;

                Some(Box::new(upgraded))
            },
        }
    }
}

impl<R, A> broadcast::Membership for membership::Hpv<R, A>
where
    R: rand::Rng + Clone,
    A: Clone + Debug + Ord,
{
    fn members(&self, exclude: Option<PeerId>) -> Vec<PeerId> {
        self.broadcast_recipients(exclude)
    }

    fn is_member(&self, peer: &PeerId) -> bool {
        self.is_known(peer)
    }
}<|MERGE_RESOLUTION|>--- conflicted
+++ resolved
@@ -376,17 +376,14 @@
                     .instrument(span.clone())
                     .await
                     .map(|(conn, ingress)| {
-<<<<<<< HEAD
-                        tokio::spawn(io::streams::incoming(
-                            self.clone(),
-                            ingress,
-                            "mister git streamer, sir",
-                        ));
-=======
                         tokio::spawn(
-                            io::streams::incoming(self.clone(), ingress).instrument(span.clone()),
+                            io::streams::incoming(
+                                self.clone(),
+                                ingress,
+                                "mister git streamer, sir",
+                            )
+                            .in_current_span(),
                         );
->>>>>>> bd75546d
                         conn
                     })
             },
