--- conflicted
+++ resolved
@@ -125,11 +125,8 @@
     pub listen_addr: SocketAddr,
     pub gossip_params: gossip::MembershipParams,
     pub storage_config: StorageConfig,
-<<<<<<< HEAD
     pub fetch_limit: fetch::Limit,
-=======
     pub network: Network,
->>>>>>> 7e4ee182
 }
 
 #[derive(Clone, Copy)]
