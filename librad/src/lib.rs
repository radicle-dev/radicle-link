--- conflicted
+++ resolved
@@ -1,6 +1,3 @@
-<<<<<<< HEAD
-#![feature(str_strip)]
-=======
 // This file is part of radicle-link
 // <https://github.com/radicle-dev/radicle-link>
 //
@@ -17,7 +14,25 @@
 //
 // You should have received a copy of the GNU General Public License
 // along with this program. If not, see <https://www.gnu.org/licenses/>.
->>>>>>> 7fbaff7c
+
+// This file is part of radicle-link
+// <https://github.com/radicle-dev/radicle-link>
+//
+// Copyright (C) 2019-2020 The Radicle Team <dev@radicle.xyz>
+//
+// This program is free software: you can redistribute it and/or modify
+// it under the terms of the GNU General Public License version 3 or
+// later as published by the Free Software Foundation.
+//
+// This program is distributed in the hope that it will be useful,
+// but WITHOUT ANY WARRANTY; without even the implied warranty of
+// MERCHANTABILITY or FITNESS FOR A PARTICULAR PURPOSE.  See the
+// GNU General Public License for more details.
+//
+// You should have received a copy of the GNU General Public License
+// along with this program. If not, see <https://www.gnu.org/licenses/>.
+
+#![feature(str_strip)]
 
 extern crate radicle_keystore as keystore;
 extern crate sequoia_openpgp as pgp;
