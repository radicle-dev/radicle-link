// This file is part of radicle-link
// <https://github.com/radicle-dev/radicle-link>
//
// Copyright (C) 2019-2020 The Radicle Team <dev@radicle.xyz>
//
// This program is free software: you can redistribute it and/or modify
// it under the terms of the GNU General Public License version 3 or
// later as published by the Free Software Foundation.
//
// This program is distributed in the hope that it will be useful,
// but WITHOUT ANY WARRANTY; without even the implied warranty of
// MERCHANTABILITY or FITNESS FOR A PARTICULAR PURPOSE.  See the
// GNU General Public License for more details.
//
// You should have received a copy of the GNU General Public License
// along with this program. If not, see <https://www.gnu.org/licenses/>.

#![feature(async_closure)]

use std::{marker::PhantomData, time::Duration};

use futures::{future, stream::StreamExt};
use tempfile::tempdir;
use tokio::task::block_in_place;

use librad::{
    git::{
        local::url::LocalUrl,
        storage,
        types::{remote::Remote, FlatRef, Force, NamespacedRef},
    },
    meta::{entity::Signatory, project::ProjectInfo},
    net::peer::{FetchInfo, Gossip, PeerEvent, Rev},
    signer::SomeSigner,
    uri::{self, RadUrn},
};

use librad_test::{
    git::initial_commit,
    logging,
    rad::{
        entity::{Alice, Radicle},
        testnet,
    },
};

#[tokio::test]
async fn can_clone() {
    logging::init();

    const NUM_PEERS: usize = 2;

    let peers = testnet::setup(NUM_PEERS).await.unwrap();
    testnet::run_on_testnet(peers, NUM_PEERS, async move |mut apis| {
        let (peer1, peer1_key) = apis.pop().unwrap();
        let (peer2, _) = apis.pop().unwrap();

        let mut alice = Alice::new(peer1_key.public());
        let mut radicle = Radicle::new(&alice);
        {
            let resolves_to_alice = alice.clone();
            alice
                .sign(&peer1_key, &Signatory::OwnedKey, &resolves_to_alice)
                .unwrap();
            radicle
                .sign(
                    &peer1_key,
                    &Signatory::User(alice.urn()),
                    &resolves_to_alice,
                )
                .unwrap();
        }

        let radicle_urn = radicle.urn();

        peer1
            .with_storage(move |storage| {
                storage.create_repo(&alice).unwrap();
                storage.create_repo(&radicle).unwrap();
            })
            .await
            .unwrap();
        peer2
            .with_storage(move |storage| {
                storage
                    .clone_repo::<ProjectInfo, _>(
                        radicle_urn.clone().into_rad_url(peer1.peer_id().clone()),
                        None,
                    )
                    .unwrap();
                // sanity check
                storage.open_repo(radicle_urn).unwrap();
            })
            .await
            .unwrap();
    })
    .await;
}

#[tokio::test]
async fn can_clone_disconnected() {
    logging::init();

    const NUM_PEERS: usize = 2;

    let peers = testnet::setup_disconnected(NUM_PEERS).await.unwrap();
    testnet::run_on_testnet(peers, 0, async move |mut apis| {
        let (peer1, peer1_key) = apis.pop().unwrap();
        let (peer2, _) = apis.pop().unwrap();

        let mut alice = Alice::new(peer1_key.public());
        let mut radicle = Radicle::new(&alice);
        {
            let resolves_to_alice = alice.clone();
            alice
                .sign(&peer1_key, &Signatory::OwnedKey, &resolves_to_alice)
                .unwrap();
            radicle
                .sign(
                    &peer1_key,
                    &Signatory::User(alice.urn()),
                    &resolves_to_alice,
                )
                .unwrap();
        }

        let radicle_urn = radicle.urn();

        peer1
            .with_storage(move |storage| {
                storage.create_repo(&alice).unwrap();
                storage.create_repo(&radicle).unwrap();
            })
            .await
            .unwrap();
        peer2
            .with_storage(move |storage| {
                storage
                    .clone_repo::<ProjectInfo, _>(
                        radicle_urn.clone().into_rad_url(peer1.peer_id().clone()),
                        Some(peer1.listen_addr()),
                    )
                    .unwrap();
                // sanity check
                storage.open_repo(radicle_urn).unwrap();
            })
            .await
            .unwrap();
    })
    .await;
}

#[tokio::test(core_threads = 2)]
async fn fetches_on_gossip_notify() {
    logging::init();

    const NUM_PEERS: usize = 2;

    let peers = testnet::setup(NUM_PEERS).await.unwrap();
    testnet::run_on_testnet(peers, NUM_PEERS, async move |mut apis| {
        let (peer1, peer1_key) = apis.pop().unwrap();
        let (peer2, _) = apis.pop().unwrap();

        let mut alice = Alice::new(peer1_key.public());
        let mut radicle = Radicle::new(&alice);
        {
            let resolves_to_alice = alice.clone();
            alice
                .sign(&peer1_key, &Signatory::OwnedKey, &resolves_to_alice)
                .unwrap();
            radicle
                .sign(
                    &peer1_key,
                    &Signatory::User(alice.urn()),
                    &resolves_to_alice,
                )
                .unwrap();
        }

        let peer2_events = peer2.subscribe().await;
        let urn = radicle.urn();
        let alice_name = alice.name();

        // Create project on peer1, and clone from peer2
        {
            let alice = alice.clone();
            let radicle = radicle.clone();
            peer1
                .with_storage(move |storage| {
                    storage.create_repo(&alice).unwrap();
                    storage.create_repo(&radicle).unwrap();
                })
                .await
                .unwrap();
        }

        {
            let radicle_at_peer1 = radicle.urn().into_rad_url(peer1.peer_id().clone());
            peer2
                .with_storage(move |storage| {
                    storage
                        .clone_repo::<ProjectInfo, _>(radicle_at_peer1, None)
                        .unwrap();
                })
                .await
                .unwrap();
        }

        let global_settings = librad::git::local::transport::Settings {
            paths: peer1.paths().clone(),
            signer: SomeSigner { signer: peer1_key }.into(),
        };

        // Check out a working copy on peer1, add a commit, and push it
        let commit_id = block_in_place(|| {
            librad::git::local::transport::register(global_settings);

            let tmp = tempdir().unwrap();
            let repo = git2::Repository::init(tmp.path()).unwrap();

            let mut remote_callbacks = git2::RemoteCallbacks::new();
            remote_callbacks.push_update_reference(|refname, maybe_error| match maybe_error {
                None => {
                    let rev = repo.find_reference(refname)?.target().unwrap();

                    futures::executor::block_on(peer1.protocol().announce(Gossip {
                        origin: Some(peer1.peer_id().clone()),
                        urn: RadUrn {
                            path: uri::Path::parse(refname).unwrap(),
                            ..radicle.urn()
                        },
                        rev: Some(Rev::Git(rev)),
                    }));

                    Ok(())
                },

                Some(err) => Err(git2::Error::from_str(&format!(
                    "Remote rejected {}: {}",
                    refname, err
                ))),
            });

            let url = LocalUrl::from_urn(urn.clone(), peer1.peer_id().clone());

            let heads = NamespacedRef::heads(urn.clone().id, Some(peer1.peer_id().clone()));
            let remotes: FlatRef<String, _> = FlatRef::heads(
                PhantomData,
                Some(format!("{}@{}", alice_name, peer1.peer_id())),
            );

            let remote =
                Remote::rad_remote(url, Some(remotes.refspec(heads, Force::True).into_dyn()));

            initial_commit(&repo, remote, "refs/heads/master", Some(remote_callbacks)).unwrap()
        });

        // Wait for peer2 to receive the gossip announcement
        {
            let peer1_id = peer1.peer_id();
            tokio::time::timeout(
                Duration::from_secs(5),
                peer2_events
                    .filter(|event| match event {
                        PeerEvent::GossipFetch(FetchInfo { provider, .. }) => {
                            future::ready(provider == peer1_id)
                        },
                    })
                    .map(|_| ())
                    .next(),
            )
            .await
            .unwrap();
        }

        // Check that peer2 has fetched the update
        let peer2_has_commit = peer2
            .with_storage(move |storage| {
                storage.has_commit(
                    &RadUrn {
                        path: uri::Path::parse(format!(
                            "refs/remotes/{}/heads/master",
                            peer1.peer_id()
                        ))
                        .unwrap(),
                        ..radicle.urn()
                    },
                    commit_id,
                )
            })
            .await
            .unwrap()
            .unwrap();
        assert!(peer2_has_commit);
    })
    .await;
}

#[tokio::test]
async fn all_metadata_returns_only_local_projects() {
    logging::init();

    const NUM_PEERS: usize = 3;

    let peers = testnet::setup(NUM_PEERS).await.unwrap();
    testnet::run_on_testnet(peers, NUM_PEERS, async move |mut apis| {
        let (peer1, peer1_key) = apis.pop().unwrap();
        let (peer2, _) = apis.pop().unwrap();
        let (peer3, _) = apis.pop().unwrap();

        let mut alice = Alice::new(peer1_key.public());
        let mut radicle = Radicle::new(&alice);
        {
            let resolves_to_alice = alice.clone();
            alice
                .sign(&peer1_key, &Signatory::OwnedKey, &resolves_to_alice)
                .unwrap();
            radicle
                .sign(
                    &peer1_key,
                    &Signatory::User(alice.urn()),
                    &resolves_to_alice,
                )
                .unwrap();
        }

        let radicle_at_peer1 = radicle.urn().into_rad_url(peer1.peer_id().clone());
        let radicle_at_peer2 = radicle.urn().into_rad_url(peer2.peer_id().clone());

        peer1
            .with_storage(move |storage| {
                storage.create_repo(&alice).unwrap();
                storage.create_repo(&radicle).unwrap();
            })
            .await
            .unwrap();
        peer2
            .with_storage(move |storage| {
                storage
                    .clone_repo::<ProjectInfo, _>(radicle_at_peer1, None)
                    .unwrap();
            })
            .await
            .unwrap();
        let all_metadata_acc_to_peer3 = peer3
            .with_storage(move |storage| {
                storage.clone_repo::<ProjectInfo, _>(radicle_at_peer2, None)?;
                Ok::<_, storage::Error>(storage.all_metadata()?.collect::<Vec<_>>())
            })
            .await
            .unwrap()
            .unwrap();
        assert_eq!(1, all_metadata_acc_to_peer3.len());
    })
    .await;
}

/// Given that a) a peer 1 holds a given URN and b) that same peer is a seed of
/// a peer 2, verify that requesting peer 2 for providers for said URN returns
/// peer 1.
///
/// Following that, verify that cloning from the returned PeerId means we have
/// the URN in our monorepo.
#[tokio::test]
async fn ask_and_clone() {
    logging::init();
    const NUM_PEERS: usize = 2;
    let peers = testnet::setup(NUM_PEERS).await.unwrap();

    testnet::run_on_testnet(peers, NUM_PEERS, async move |mut apis| {
        let (peer1, peer1_key) = apis.pop().unwrap();
        let mut alice = Alice::new(peer1_key.public());
        let mut radicle = Radicle::new(&alice);

        {
            let resolves_to_alice = alice.clone();
            alice
                .sign(&peer1_key, &Signatory::OwnedKey, &resolves_to_alice)
                .unwrap();
            radicle
                .sign(
                    &peer1_key,
                    &Signatory::User(alice.urn()),
                    &resolves_to_alice,
                )
                .unwrap();
        }

        let repo_urn = peer1
            .with_storage(move |storage| {
                storage.create_repo(&alice).unwrap();
                storage.create_repo(&radicle).unwrap().urn
            })
            .await
            .unwrap();

        let (peer2, _) = apis.pop().unwrap();
        let res = peer2
            .providers(repo_urn.clone(), Duration::from_secs(5))
            .await
            .next()
            .await;

        let peer_id = match res {
            Some(peer_info) => peer_info.peer_id,
            None => panic!("Expected to have obtained peer1 but got None instead"),
        };

        let peer2_has_urn = {
            let repo_urn = repo_urn.clone();
            peer2
                .with_storage(move |storage| storage.has_urn(&repo_urn))
                .await
                .unwrap()
                .unwrap()
        };
        assert_eq!(
            false, peer2_has_urn,
            "expected peer2 to not have URN {} yet",
            repo_urn
        );

        {
            let url = repo_urn.clone().into_rad_url(peer_id);
            peer2
                .with_storage(move |storage| {
                    storage.clone_repo::<ProjectInfo, _>(url, None).unwrap();
                })
                .await
                .unwrap();
        }

        let peer2_has_urn = {
            let repo_urn = repo_urn.clone();
            peer2
                .with_storage(move |storage| storage.has_urn(&repo_urn))
                .await
                .unwrap()
                .unwrap()
        };
        assert_eq!(
            true, peer2_has_urn,
            "expected peer2 to have URN {}",
            repo_urn
        )
    })
    .await;
}

<<<<<<< HEAD
#[tokio::test(core_threads = 3)]
=======
#[tokio::test(core_threads = 2)]
>>>>>>> f1e84e72
async fn menage_a_troi() {
    logging::init();

    const NUM_PEERS: usize = 3;

    let peers = testnet::setup(NUM_PEERS).await.unwrap();
    testnet::run_on_testnet(peers, NUM_PEERS, async move |mut apis| {
        let (peer1, peer1_key) = apis.pop().unwrap();
        let peer1_id = peer1.peer_id().clone();
        let peer1_addr = peer1.listen_addr();

        let (peer2, _) = apis.pop().unwrap();
        let peer2_id = peer2.peer_id().clone();
        let peer2_addr = peer2.listen_addr();

        let (peer3, _) = apis.pop().unwrap();

        let mut alice = Alice::new(peer1_key.public());
        let mut radicle = Radicle::new(&alice);
        {
            let resolves_to_alice = alice.clone();
            alice
                .sign(&peer1_key, &Signatory::OwnedKey, &resolves_to_alice)
                .unwrap();
            radicle
                .sign(
                    &peer1_key,
                    &Signatory::User(alice.urn()),
                    &resolves_to_alice,
                )
                .unwrap();
        }

        let urn = radicle.urn();
        let default_branch = radicle.default_branch().to_string();
        let alice_name = alice.name().to_string();

        peer1
            .with_storage(move |storage| {
                storage.create_repo(&alice).unwrap();
                storage.create_repo(&radicle).unwrap();
            })
            .await
            .unwrap();

        let tmp = tempfile::tempdir().unwrap();
        let settings = librad::git::local::transport::Settings {
            paths: peer1.paths().clone(),
            signer: SomeSigner { signer: peer1_key }.into(),
        };

        let _commit_id = block_in_place(|| {
            librad::git::local::transport::register(settings);
            // Perform commit and push to working copy on peer1
            let repo = git2::Repository::init(tmp.path().join("peer1")).unwrap();
            let url = LocalUrl::from_urn(urn.clone(), peer1_id.clone());

            let heads = NamespacedRef::heads(urn.clone().id, Some(peer1_id.clone()));
            let remotes: FlatRef<String, _> =
                FlatRef::heads(PhantomData, Some(format!("{}@{}", alice_name, peer1_id)));

            let remote =
                Remote::rad_remote(url, Some(remotes.refspec(heads, Force::True).into_dyn()));

            initial_commit(
                &repo,
                remote,
                &format!("refs/heads/{}", default_branch),
                None,
            )
            .unwrap();
        });

        let head = NamespacedRef::head(urn.clone().id, peer1_id.clone(), &default_branch);
        let peer2_has_ref = {
            let head = head.clone();
            let url = urn.clone().into_rad_url(peer1_id.clone());
            peer2
                .with_storage(move |storage| {
                    storage
                        .clone_repo::<ProjectInfo, _>(url, Some(peer1_addr))
                        .unwrap();
                    storage.has_ref(&head).unwrap()
                })
                .await
                .unwrap()
        };
        let peer3_has_ref = {
            let head = head.clone();
            let url = urn.clone().into_rad_url(peer2_id);
            peer3
                .with_storage(move |storage| {
                    storage
                        .clone_repo::<ProjectInfo, _>(url, Some(peer2_addr))
                        .unwrap();
                    storage.has_ref(&head).unwrap()
                })
                .await
                .unwrap()
        };

        assert!(peer2_has_ref, format!("peer 2 missing ref '{}'", head));
        assert!(peer3_has_ref, format!("peer 3 missing ref '{}'", head));
    })
    .await;
}<|MERGE_RESOLUTION|>--- conflicted
+++ resolved
@@ -447,11 +447,7 @@
     .await;
 }
 
-<<<<<<< HEAD
-#[tokio::test(core_threads = 3)]
-=======
 #[tokio::test(core_threads = 2)]
->>>>>>> f1e84e72
 async fn menage_a_troi() {
     logging::init();
 
