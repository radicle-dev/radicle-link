--- conflicted
+++ resolved
@@ -175,41 +175,6 @@
         let commit_id = {
             let tmp = tempdir().unwrap();
             let repo = git2::Repository::init(tmp.path()).unwrap();
-<<<<<<< HEAD
-
-            let mut updated_refs = Vec::new();
-            let mut remote_callbacks = git2::RemoteCallbacks::new();
-            remote_callbacks.push_update_reference(|refname, maybe_error| match maybe_error {
-                None => {
-                    let rev = repo.find_reference(refname)?.target().unwrap();
-                    let refname = ext::RefLike::try_from(refname).unwrap();
-                    updated_refs.push((refname, rev));
-
-                    Ok(())
-                },
-
-                Some(err) => Err(git2::Error::from_str(&format!(
-                    "Remote rejected {}: {}",
-                    refname, err
-                ))),
-            });
-
-            let url = LocalUrl::from_urn(project.urn(), peer1.peer_id());
-            let heads = NamespacedRef::heads(Namespace::from(project.urn()), Some(peer1.peer_id()));
-            let remotes = FlatRef::heads(
-                PhantomData,
-                ext::RefLike::try_from(format!("{}@{}", owner.subject().name, peer1.peer_id()))
-                    .unwrap(),
-            );
-
-            let remote = Remote::rad_remote(url, Some(remotes.refspec(heads, Force::True).boxed()));
-
-            let oid =
-                initial_commit(&repo, remote, "refs/heads/master", Some(remote_callbacks)).unwrap();
-            while let Some(results) = transport_results.wait(Duration::from_secs(1)) {
-                for res in results {
-                    assert_matches!(res, Ok(_), "push error");
-=======
             let url = LocalUrl::from(project.urn());
 
             let mut remote = Remote::rad_remote(
@@ -220,13 +185,12 @@
                         Flat,
                         ext::RefLike::try_from(format!(
                             "{}@{}",
-                            owner.doc.payload.subject.name,
+                            owner.subject().name,
                             peer1.peer_id(),
                         ))
                         .unwrap(),
                     ),
                     force: Force::True,
->>>>>>> f3c5cc0f
                 }
                 .into_fetchspec(),
             );
@@ -442,26 +406,12 @@
         let commit_id = {
             // Perform commit and push to working copy on peer1
             let repo = git2::Repository::init(tmp.path().join("peer1")).unwrap();
-<<<<<<< HEAD
-            let url = LocalUrl::from_urn(project.urn(), peer1.peer_id());
-
-            let heads = NamespacedRef::heads(Namespace::from(project.urn()), Some(peer1.peer_id()));
-            let remotes = FlatRef::heads(
-                PhantomData,
-                ext::RefLike::try_from(format!("{}@{}", owner.subject().name, peer1.peer_id()))
-                    .unwrap(),
-=======
             let url = LocalUrl::from(project.urn());
             let heads = Reference::heads(Namespace::from(project.urn()), Some(peer1.peer_id()));
             let remotes = GenericRef::heads(
                 Flat,
-                ext::RefLike::try_from(format!(
-                    "{}@{}",
-                    owner.doc.payload.subject.name,
-                    peer1.peer_id()
-                ))
-                .unwrap(),
->>>>>>> f3c5cc0f
+                ext::RefLike::try_from(format!("{}@{}", owner.subject().name, peer1.peer_id()))
+                    .unwrap(),
             );
             let mastor = reflike!("refs/heads").join(&default_branch);
             let mut remote = Remote::rad_remote(
