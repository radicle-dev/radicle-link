--- conflicted
+++ resolved
@@ -105,7 +105,6 @@
                     tracking::tracked(&store, &urn)
                         .unwrap()
                         .map(|peer| {
-<<<<<<< HEAD
                             let self_ref = Reference::rad_self(Namespace::from(&urn), peer);
                             let user = identities::user::get(
                                 &store,
@@ -114,19 +113,8 @@
                             .unwrap()
                             .expect("tracked user should exist");
                             (user, peer)
-=======
-                            let self_ref = NamespacedRef::rad_self(Namespace::from(&urn), peer);
-                            let user = identities::user::get(&store, &Urn::from(self_ref))
-                                .unwrap()
-                                .expect("tracked user should exist");
-                            (
-                                ext::RefLike::try_from(user.doc.payload.subject.name.as_str())
-                                    .unwrap(),
-                                peer,
-                            )
->>>>>>> ccac55e4
                         })
-                        .collect::<Vec<(ext::RefLike, PeerId)>>()
+                        .collect::<Vec<(User, PeerId)>>()
                 })
                 .await
                 .unwrap()
@@ -219,19 +207,19 @@
 ) -> Result<git2::Repository, anyhow::Error>
 where
     P: AsRef<Path> + Debug,
-<<<<<<< HEAD
     I: IntoIterator<Item = (User, PeerId)> + Debug,
-=======
-    S: Signer + Clone,
-    I: IntoIterator<Item = (ext::RefLike, PeerId)> + Debug,
->>>>>>> ccac55e4
 {
     let repo = git2::Repository::init(repo_path)?;
 
     let inc = include::Include::from_tracked_users(
         inc_path,
         LocalUrl::from(project.urn()),
-        tracked_users,
+        tracked_users.into_iter().map(|(user, peer_id)| {
+            (
+                ext::RefLike::try_from(user.doc.payload.subject.name.as_str()).unwrap(),
+                peer_id,
+            )
+        }),
     );
     let inc_path = inc.file_path();
     inc.save()?;
@@ -241,8 +229,8 @@
 
     // Fetch from the working copy and check we have the commit in the working copy
     for remote in repo.remotes()?.iter().filter_map(identity) {
-        let mut remote =
-            Remote::find(&repo, remote)?.expect("should exist, because libgit told us about it");
+        let mut remote = Remote::find(&repo, ext::RefLike::try_from(remote).unwrap())?
+            .expect("should exist, because libgit told us about it");
         remote
             .fetch(peer.clone(), &repo, LocalFetchSpec::Configured)?
             .for_each(drop);
