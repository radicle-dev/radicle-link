--- conflicted
+++ resolved
@@ -105,20 +105,10 @@
                     tracking::tracked(&store, &urn)
                         .unwrap()
                         .map(|peer| {
-<<<<<<< HEAD
-                            let self_ref = NamespacedRef::rad_self(Namespace::from(&urn), peer);
-                            let user = identities::user::get(&store, &Urn::from(self_ref))
-                                .unwrap()
-                                .expect("tracked user should exist");
-                            (
-                                ext::RefLike::try_from(user.subject().name.as_str()).unwrap(),
-                                peer,
-=======
                             let self_ref = Reference::rad_self(Namespace::from(&urn), peer);
                             let user = identities::user::get(
                                 &store,
                                 &Urn::try_from(self_ref).expect("namespace is set"),
->>>>>>> f3c5cc0f
                             )
                             .unwrap()
                             .expect("tracked user should exist");
@@ -163,59 +153,15 @@
     P: AsRef<Path> + Debug,
 {
     let repo = git2::Repository::init(repo_path)?;
-<<<<<<< HEAD
-    let url = LocalUrl::from_urn(project.urn(), peer.peer_id());
-
-    let heads = NamespacedRef::heads(Namespace::from(project.urn()), peer.peer_id());
-    let remotes = FlatRef::heads(
-        PhantomData,
-        ext::RefLike::try_from(format!("{}@{}", owner.subject().name, peer.peer_id())).unwrap(),
-    );
-
-    let fetchspec = remotes.refspec(heads, Force::True);
-    let remote = Remote::rad_remote(url, fetchspec.boxed());
-
-    let mut updated_refs = Vec::new();
-    let mut remote_callbacks = git2::RemoteCallbacks::new();
-    remote_callbacks.push_update_reference(|refname, maybe_error| match maybe_error {
-        None => {
-            let rev = repo.find_reference(refname)?.target().unwrap();
-            let refname = ext::RefLike::try_from(refname).unwrap();
-            updated_refs.push((refname, rev));
-
-            Ok(())
-        },
-
-        Some(err) => Err(git2::Error::from_str(&format!(
-            "Remote rejected {}: {}",
-            refname, err
-        ))),
-    });
-
-    let oid = initial_commit(&repo, remote, "refs/heads/master", Some(remote_callbacks))?;
-
-    for (path, rev) in updated_refs {
-        futures::executor::block_on(peer.protocol().announce(Gossip {
-            origin: None,
-            urn: project.urn().with_path(path),
-            rev: Some(Rev::Git(rev)),
-        }))
-=======
     let url = LocalUrl::from(project.urn());
 
     let fetchspec = Refspec {
         src: Reference::heads(Namespace::from(project.urn()), peer.peer_id()),
         dst: GenericRef::heads(
             Flat,
-            ext::RefLike::try_from(format!(
-                "{}@{}",
-                owner.doc.payload.subject.name,
-                peer.peer_id()
-            ))
-            .unwrap(),
+            ext::RefLike::try_from(format!("{}@{}", owner.subject().name, peer.peer_id())).unwrap(),
         ),
         force: Force::True,
->>>>>>> f3c5cc0f
     }
     .into_fetchspec();
 
