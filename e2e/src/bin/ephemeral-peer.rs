// Copyright © 2019-2020 The Radicle Foundation <hello@radicle.foundation>
//
// This file is part of radicle-link, distributed under the GPLv3 with Radicle
// Linking Exception. For full terms see the included LICENSE file.

#![feature(never_type)]

use std::{
    net::{Ipv4Addr, SocketAddr, SocketAddrV4},
    panic,
    time::{Duration, SystemTime},
};

use futures::{future, StreamExt as _};
use lazy_static::lazy_static;
use librad::{
    git,
    keys::SecretKey,
    net::{
        discovery,
        peer::{self, Peer},
        protocol,
    },
    paths::Paths,
};
use radicle_link_e2e::logging;
use tempfile::tempdir;

lazy_static! {
    static ref LOCALHOST_ANY: SocketAddr =
        SocketAddr::V4(SocketAddrV4::new(Ipv4Addr::new(127, 0, 0, 1), 0));
}

#[tokio::main]
async fn main() {
    logging::init();

    let root = tempdir().unwrap();
    {
        let paths = Paths::from_root(root.path()).unwrap();
        let key = SecretKey::new();

        git::storage::Storage::init(&paths, key.clone()).unwrap();

        let peer = Peer::new(peer::Config {
            signer: key,
            protocol: protocol::Config {
                paths,
                listen_addr: *LOCALHOST_ANY,
                membership: Default::default(),
                network: Default::default(),
<<<<<<< HEAD
                graft: Default::default(),
=======
                replication: Default::default(),
>>>>>>> 82b95e84
            },
            storage_pools: Default::default(),
        });
        let bound = peer.bind().await.unwrap();
        let disco = discovery::Mdns::new(
            peer.peer_id(),
            bound.listen_addrs().unwrap().collect(),
            Duration::from_secs(60),
            Duration::from_secs(60),
        )
        .unwrap();

        let protocol = tokio::spawn(bound.accept(disco.take(10)));
        let metrics = tokio::spawn(emit_stats(peer));
        match future::try_join(protocol, metrics).await {
            Err(e) => {
                if let Ok(panicked) = e.try_into_panic() {
                    panic::resume_unwind(panicked)
                }
            },

            Ok(res) => match res {
                (Err(e), _) => panic!("protocol error: {:?}", e),
                (_, Err(e)) => panic!("metrics error: {:?}", e),
                _ => {},
            },
        }
    }
}

async fn emit_stats(peer: Peer<SecretKey>) -> anyhow::Result<!> {
    tracing::debug!("stats collector");

    let peer_id_str = peer.peer_id().to_string();

    const CONNECTIONS_TOTAL: &str = "connections_total";
    const CONNECTED_PEERS: &str = "connected_peers";
    const MEMBERSHIP_ACTIVE: &str = "membership_active";
    const MEMBERSHIP_PASSIVE: &str = "membership_passive";

    let graphite_line = |time: Duration, metric: &str, value: f32| -> String {
        format!(
            "link_{};peer={} {:?} {}",
            metric,
            peer_id_str,
            value,
            time.as_secs()
        )
    };

    let mut sock = tokio::net::UdpSocket::bind("127.0.0.1:0").await?;
    sock.connect("127.0.0.1:9109").await?;
    loop {
        tokio::time::delay_for(Duration::from_secs(10)).await;
        let stats = peer.stats().await;
        tracing::info!("stats: {:?}", stats);

        let now = SystemTime::now()
            .duration_since(SystemTime::UNIX_EPOCH)
            .unwrap();

        for (metric, value) in &[
            (CONNECTIONS_TOTAL, stats.connections_total),
            (CONNECTED_PEERS, stats.connected_peers),
            (MEMBERSHIP_ACTIVE, stats.membership_active),
            (MEMBERSHIP_PASSIVE, stats.membership_passive),
        ] {
            sock.send(graphite_line(now, metric, *value as f32).as_bytes())
                .await?;
        }
    }
}<|MERGE_RESOLUTION|>--- conflicted
+++ resolved
@@ -49,11 +49,8 @@
                 listen_addr: *LOCALHOST_ANY,
                 membership: Default::default(),
                 network: Default::default(),
-<<<<<<< HEAD
+                replication: Default::default(),
                 graft: Default::default(),
-=======
-                replication: Default::default(),
->>>>>>> 82b95e84
             },
             storage_pools: Default::default(),
         });
